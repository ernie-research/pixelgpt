--- conflicted
+++ resolved
@@ -4,19 +4,16 @@
 
 export PYTHONPATH=$PYTHONPATH:src/
 
-<<<<<<< HEAD
-CKPT_NAME=ckpt-5000
-=======
-step=12500
+step=5000
 
 MODEL=pretrained_models/ernie-pixel-only/checkpoint-${step}/
 CKPT_NAME=ckpt-${step}
->>>>>>> b095ff14
 LOG_DIR=log/ft_ernie-pixel-only/$CKPT_NAME
 
 mkdir -p $LOG_DIR
 
-for TASK in mnli qqp qnli sst2 cola mrpc stsb rte wnli
+# for TASK in mnli qqp qnli sst2 cola mrpc stsb rte wnli
+for TASK in mnli
 do
     echo "running ${TASK}..."
     bash run/ernie-pixel-only/ft_ernie-pixel-only_${TASK}.sh $MODEL > $LOG_DIR/ft_ernie-pixel-only_${TASK}_${CKPT_NAME}.log 2>&1
