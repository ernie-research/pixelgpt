# #!/usr/bin/env python
# # coding=utf-8
# # Copyright 2020 The HuggingFace Inc. team. All rights reserved.
# #
# # Licensed under the Apache License, Version 2.0 (the "License");
# # you may not use this file except in compliance with the License.
# # You may obtain a copy of the License at
# #
# #     http://www.apache.org/licenses/LICENSE-2.0
# #
# # Unless required by applicable law or agreed to in writing, software
# # distributed under the License is distributed on an "AS IS" BASIS,
# # WITHOUT WARRANTIES OR CONDITIONS OF ANY KIND, either express or implied.
# # See the License for the specific language governing permissions and
# # limitations under the License.
# """ Finetuning the library models for sequence classification on GLUE."""

# import argparse
# import copy
# import logging
# import os
# import random
# import sys
# from dataclasses import dataclass, field
# from typing import Optional, Tuple, Union

# import datasets
# import numpy as np
# import torch
# import transformers
# from datasets import load_dataset, load_metric
# from PIL import Image
# from pixel import (
#     # AutoConfig,
#     # AutoModelForSequenceClassification,
#     Modality,
#     PangoCairoTextRenderer,
#     PIXELForSequenceClassification,
#     PIXELTrainer,
#     PIXELTrainingArguments,
#     PoolingMode,
#     PyGameTextRenderer,
#     get_attention_mask,
#     get_transforms,
#     glue_strip_spaces,
#     log_sequence_classification_predictions,
#     resize_model_embeddings,
# )
# from transformers import (
#     AutoConfig,
#     AutoTokenizer,
#     AutoModelForSequenceClassification,
#     DataCollatorWithPadding,
#     EarlyStoppingCallback,
#     EvalPrediction,
#     HfArgumentParser,
#     PretrainedConfig,
#     PreTrainedTokenizerFast,
#     set_seed,
# )

# from evaluate import load
# # ernie-pixel
# from ernie_pixel import (
#     ErniePixelConfig,
#     ErniePixelForCausalLM,
#     ErniePixelForSequenceClassification
# )
# # from ernie_pixel.rendering import (
# #     PyGameTextRenderer,
# # )

# from transformers.trainer_utils import get_last_checkpoint
# from transformers.utils import check_min_version
# from transformers.utils.versions import require_version

# check_min_version("4.17.0")

# require_version("datasets>=1.8.0", "To fix: pip install ./datasets")

# task_to_keys = {
#     "cola": ("sentence", None),
#     "mnli": ("premise", "hypothesis"),
#     "mrpc": ("sentence1", "sentence2"),
#     "qnli": ("question", "sentence"),
#     "qqp": ("question1", "question2"),
#     "rte": ("sentence1", "sentence2"),
#     "sst2": ("sentence", None),
#     "stsb": ("sentence1", "sentence2"),
#     "wnli": ("sentence1", "sentence2"),
# }

# logger = logging.getLogger(__name__)


# @dataclass
# class DataTrainingArguments:
#     """
#     Arguments pertaining to what data we are going to input our model for training and eval.

#     Using `HfArgumentParser` we can turn this class
#     into argparse arguments to be able to specify them on
#     the command line.
#     """

#     task_name: Optional[str] = field(
#         default=None,
#         metadata={"help": "The name of the task to train on: " + ", ".join(task_to_keys.keys())},
#     )
#     dataset_name: Optional[str] = field(
#         default=None, metadata={"help": "The name of the dataset to use (via the datasets library)."}
#     )
#     dataset_config_name: Optional[str] = field(
#         default=None, metadata={"help": "The configuration name of the dataset to use (via the datasets library)."}
#     )
#     max_seq_length: Optional[int] = field(
#         default=196,
#         metadata={
#             "help": "The maximum total input sequence length after tokenization. Sequences longer "
#             "than this will be truncated, sequences shorter will be padded."
#         },
#     )
#     overwrite_cache: bool = field(
#         default=False, metadata={"help": "Overwrite the cached preprocessed datasets or not."}
#     )
#     pad_to_max_length: bool = field(
#         default=True,
#         metadata={
#             "help": "Whether to pad all samples to `max_seq_length`. "
#             "If False, will pad the samples dynamically when batching to the maximum length in the batch."
#         },
#     )
#     max_train_samples: Optional[int] = field(
#         default=None,
#         metadata={
#             "help": "For debugging purposes or quicker training, truncate the number of training examples to this "
#             "value if set."
#         },
#     )
#     max_eval_samples: Optional[int] = field(
#         default=None,
#         metadata={
#             "help": "For debugging purposes or quicker training, truncate the number of evaluation examples to this "
#             "value if set."
#         },
#     )
#     max_predict_samples: Optional[int] = field(
#         default=None,
#         metadata={
#             "help": "For debugging purposes or quicker training, truncate the number of prediction examples to this "
#             "value if set."
#         },
#     )
#     train_file: Optional[str] = field(
#         default=None, metadata={"help": "A csv or a json file containing the training data."}
#     )
#     validation_file: Optional[str] = field(
#         default=None, metadata={"help": "A csv or a json file containing the validation data."}
#     )
#     test_file: Optional[str] = field(default=None, metadata={"help": "A csv or a json file containing the test data."})

#     def __post_init__(self):
#         if self.task_name is not None:
#             self.task_name = self.task_name.lower()
#             if self.task_name not in task_to_keys.keys():
#                 raise ValueError("Unknown task, you should pick one in " + ",".join(task_to_keys.keys()))
#         elif self.dataset_name is not None:
#             pass
#         elif self.train_file is None or self.validation_file is None:
#             raise ValueError("Need either a GLUE task, a training/validation file or a dataset name.")
#         else:
#             train_extension = self.train_file.split(".")[-1]
#             assert train_extension in ["csv", "json"], "`train_file` should be a csv or a json file."
#             validation_extension = self.validation_file.split(".")[-1]
#             assert (
#                 validation_extension == train_extension
#             ), "`validation_file` should have the same extension (csv or json) as `train_file`."


# @dataclass
# class ModelArguments:
#     """
#     Arguments pertaining to which model/config/tokenizer we are going to fine-tune from.
#     """

#     model_name_or_path: str = field(
#         metadata={"help": "Path to pretrained model or model identifier from huggingface.co/models"}
#     )
#     config_name: Optional[str] = field(
#         default=None, metadata={"help": "Pretrained config name or path if not the same as model_name"}
#     )
#     processor_name: Optional[str] = field(
#         default=None, metadata={"help": "Pretrained processor name or path if not the same as model_name"}
#     )
#     rendering_backend: Optional[str] = field(
#         default="pangocairo", metadata={
#             "help": "Rendering backend to use. Options are 'pygame' or 'pangocairo'. For most applications it is "
#                     "recommended to use the default 'pangocairo'."}
#     )
#     fallback_fonts_dir: Optional[str] = field(
#         default=None,
#         metadata={"help": "Directory containing fallback font files used by the text renderer for PIXEL. "
#                           "PyGame does not support fallback fonts so this argument is ignored when using the "
#                           "PyGame backend."},
#     )
#     render_rgb: bool = field(
#         default=False,
#         metadata={
#             "help": "Whether or not to render images in RGB. RGB rendering can be useful when working with emoji "
#             "but it makes rendering a bit slower, so it is recommended to turn on RGB rendering only "
#             "when there is need for it. PyGame does not support fallback fonts so this argument is ignored "
#             "when using the PyGame backend."
#         }
#     )
#     cache_dir: Optional[str] = field(
#         default=None,
#         metadata={"help": "Where do you want to store the pretrained models downloaded from huggingface.co"},
#     )
#     model_revision: str = field(
#         default="main",
#         metadata={"help": "The specific model version to use (can be a branch name, tag name or commit id)."},
#     )
#     use_auth_token: str = field(
#         default=None,
#         metadata={
#             "help": "Will use the token generated when running `transformers-cli login` (necessary to use this script "
#             "with private models)."
#         },
#     )
#     pooling_mode: str = field(
#         default="mean",
#         metadata={
#             "help": f"Pooling mode to use in classification head (options are {[e.value for e in PoolingMode]}."
#         },
#     )
#     pooler_add_layer_norm: bool = field(
#         default=True,
#         metadata={
#             "help": "Whether to add layer normalization to the classification head pooler. Note that this flag is"
#             "ignored and no layer norm is added when using CLS pooling mode."
#         },
#     )
#     dropout_prob: float = field(
#         default=0.1, metadata={"help": "Dropout probability for attention blocks and classification head"}
#     )
#     model_type: str = field(
#         default=None, metadata={"help": "Model type to use for the model. If not specified, it will be inferred from"}
#     )

#     def __post_init__(self):
#         self.pooling_mode = PoolingMode.from_string(self.pooling_mode)

#         if not self.rendering_backend.lower() in ["pygame", "pangocairo"]:
#             raise ValueError("Invalid rendering backend. Supported backends are 'pygame' and 'pangocairo'.")
#         else:
#             self.rendering_backend = self.rendering_backend.lower()


# def get_processor(model_args: argparse.Namespace, modality: Modality):
#     if modality == Modality.TEXT:
#         processor = AutoTokenizer.from_pretrained(
#             model_args.processor_name if model_args.processor_name else model_args.model_name_or_path,
#             use_fast=True,
#             add_prefix_space=True if model_args.model_name_or_path == "roberta-base" else False,
#             cache_dir=model_args.cache_dir,
#             revision=model_args.model_revision,
#             use_auth_token=model_args.use_auth_token if model_args.use_auth_token else None,
#         )
#         # 增加llama模型
#         processor.pad_token = processor.eos_token
#         logger.info("Set pad token to eos_token: {} ({})".format(processor.eos_token, processor.eos_token_id))
#         # processor.padding_side = "left" # 
#     elif modality == Modality.IMAGE:
#         renderer_cls = PyGameTextRenderer if model_args.rendering_backend == "pygame" else PangoCairoTextRenderer
#         processor = renderer_cls.from_pretrained(
#             model_args.processor_name if model_args.processor_name else model_args.model_name_or_path,
#             cache_dir=model_args.cache_dir,
#             revision=model_args.model_revision,
#             use_auth_token=model_args.use_auth_token if model_args.use_auth_token else None,
#             fallback_fonts_dir=model_args.fallback_fonts_dir,
#             rgb=model_args.render_rgb,
#         )
#     else:
#         raise ValueError("Modality not supported.")
#     return processor


# def get_model_and_config(model_args: argparse.Namespace, num_labels: int, task_name: str):
#     config_kwargs = {
#         "cache_dir": model_args.cache_dir,
#         "revision": model_args.model_revision,
#         "use_auth_token": model_args.use_auth_token if model_args.use_auth_token else None,
#     }

#     if model_args.model_type is None:
#         config = AutoConfig.from_pretrained(
#             model_args.config_name if model_args.config_name else model_args.model_name_or_path,
#             num_labels=num_labels, # ???
#             finetuning_task=task_name, # ???
#             **config_kwargs,
#         )
#     elif model_args.model_type == "ernie-pixel":
#         config = ErniePixelConfig.from_pretrained(
#             model_args.config_name if model_args.config_name else model_args.model_name_or_path,
#             num_labels=num_labels, # ???
#             finetuning_task=task_name, # ???
#             **config_kwargs,
#         )
#     else:
#         raise ValueError(f"Model type {config.model_type} not supported.")

#     if config.model_type in ["llama"]:
#         model = AutoModelForSequenceClassification.from_pretrained(
#             model_args.model_name_or_path,
#             config=config,
#             **config_kwargs,
#         )
#     elif config.model_type in ["ernie-pixel"]:
#         model = ErniePixelForSequenceClassification.from_pretrained(
#             model_args.model_name_or_path,
#             config=config,
#             **config_kwargs,
#         )
#     else:
#         raise ValueError(f"Model type {config.model_type} not supported.")

#     return model, config



# def get_collator(
#     training_args: argparse.Namespace,
#     processor: Union[Union[PyGameTextRenderer, PangoCairoTextRenderer], PreTrainedTokenizerFast],
#     modality: Modality,
#     is_regression: bool = False
# ):
#     def image_collate_fn(examples):
#         pixel_values = torch.stack([example["pixel_values"] for example in examples])
#         attention_mask = torch.stack([example["attention_mask"] for example in examples])
#         if "label" in examples[0]:
#             if is_regression:
#                 labels = torch.FloatTensor([example["label"] for example in examples])
#             else:
#                 labels = torch.LongTensor([example["label"] for example in examples])
#             return {"pixel_values": pixel_values, "attention_mask": attention_mask, "labels": labels}
#         return {"pixel_values": pixel_values, "attention_mask": attention_mask}

#     if modality == Modality.IMAGE:
#         collator = image_collate_fn
#     elif modality == Modality.TEXT:
#         collator = DataCollatorWithPadding(processor, pad_to_multiple_of=8) if training_args.fp16 else None
#     else:
#         raise ValueError(f"Modality {modality} not supported.")

#     return collator


# def get_preprocess_fn(
#     data_args: argparse.Namespace,
#     processor: Union[Union[PyGameTextRenderer, PangoCairoTextRenderer], PreTrainedTokenizerFast],
#     modality: Modality,
#     sentence_keys: Tuple[str, Optional[str]],
# ):
#     sentence1_key, sentence2_key = sentence_keys

#     if modality == Modality.IMAGE:
#         transforms = get_transforms(
#             do_resize=True,
#             size=(processor.pixels_per_patch, processor.pixels_per_patch * processor.max_seq_length),
#         )
#         format_fn = glue_strip_spaces

#         def image_preprocess_fn(examples):
#             if sentence2_key:
#                 encodings = [
#                     processor(text=(format_fn(a), format_fn(b)))
#                     for a, b in zip(examples[sentence1_key], examples[sentence2_key])
#                 ]
#             else:
#                 encodings = [processor(text=format_fn(a)) for a in examples[sentence1_key]]

#             examples["pixel_values"] = [transforms(Image.fromarray(e.pixel_values)) for e in encodings]
#             examples["attention_mask"] = [
#                 get_attention_mask(e.num_text_patches, seq_length=data_args.max_seq_length) for e in encodings
#             ]

#             return examples

#         preprocess_fn = image_preprocess_fn

#     elif modality == Modality.TEXT:

#         def text_preprocess_fn(examples):
#             # Tokenize the texts
#             args = (
#                 (examples[sentence1_key],)
#                 if sentence2_key is None
#                 else (examples[sentence1_key], examples[sentence2_key])
#             )
#             result = processor(*args, padding=True, max_length=data_args.max_seq_length, truncation=True)

#             if "label" in examples:
#                 result["label"] = [l for l in examples["label"]]

#             return result

#         preprocess_fn = text_preprocess_fn
#     else:
#         raise ValueError(f"Modality {modality} not supported.")

#     return preprocess_fn


# def main():

#     parser = HfArgumentParser((ModelArguments, DataTrainingArguments, PIXELTrainingArguments))
#     if len(sys.argv) == 2 and sys.argv[1].endswith(".json"):
#         # If we pass only one argument to the script and it's the path to a json file,
#         # let's parse it to get our arguments.
#         model_args, data_args, training_args = parser.parse_json_file(json_file=os.path.abspath(sys.argv[1]))
#     else:
#         model_args, data_args, training_args = parser.parse_args_into_dataclasses()

#     # Setup logging
#     log_level = logging.INFO
#     logging.basicConfig(
#         format="%(asctime)s - %(levelname)s - %(name)s - %(message)s",
#         datefmt="%m/%d/%Y %H:%M:%S",
#         handlers=[logging.StreamHandler(sys.stdout)],
#         level=log_level,
#     )
#     logger.setLevel(log_level)
#     datasets.utils.logging.set_verbosity(log_level)
#     transformers.utils.logging.set_verbosity(log_level)
#     transformers.utils.logging.enable_default_handler()
#     transformers.utils.logging.enable_explicit_format()

#     # Log on each process the small summary:
#     logger.warning(
#         f"Process rank: {training_args.local_rank}, device: {training_args.device}, n_gpu: {training_args.n_gpu}"
#         + f"distributed training: {bool(training_args.local_rank != -1)}, 16-bits training: {training_args.fp16}"
#     )
#     logger.info(f"Training/evaluation parameters {training_args}")

#     # Detecting last checkpoint.
#     last_checkpoint = None
#     if os.path.isdir(training_args.output_dir) and training_args.do_train and not training_args.overwrite_output_dir:
#         last_checkpoint = get_last_checkpoint(training_args.output_dir)
#         if last_checkpoint is None and len(os.listdir(training_args.output_dir)) > 0:
#             raise ValueError(
#                 f"Output directory ({training_args.output_dir}) already exists and is not empty. "
#                 "Use --overwrite_output_dir to overcome."
#             )
#         elif last_checkpoint is not None and training_args.resume_from_checkpoint is None:
#             logger.info(
#                 f"Checkpoint detected, resuming training at {last_checkpoint}. To avoid this behavior, change "
#                 "the `--output_dir` or add `--overwrite_output_dir` to train from scratch."
#             )

#     # Set seed before initializing model.
#     set_seed(training_args.seed)

#     # Get the datasets: you can either provide your own CSV/JSON training and evaluation files (see below)
#     # or specify a GLUE benchmark task (the dataset will be downloaded automatically from the datasets Hub).
#     #
#     # For CSV/JSON files, this script will use as labels the column called 'label' and as pair of sentences the
#     # sentences in columns called 'sentence1' and 'sentence2' if such column exists or the first two columns not named
#     # label if at least two columns are provided.
#     #
#     # If the CSVs/JSONs contain only one non-label column, the script does single sentence classification on this
#     # single column. You can easily tweak this behavior (see below)
#     #
#     # In distributed training, the load_dataset function guarantee that only one local process can concurrently
#     # download the dataset.
#     if data_args.task_name is not None:
#         # Downloading and loading a dataset from the hub.
#         raw_datasets = load_dataset("/root/paddlejob/workspace/env_run/liuqingyi01/data/eval_data/datasets--glue", data_args.task_name, cache_dir=model_args.cache_dir)
#     elif data_args.dataset_name is not None:
#         # Downloading and loading a dataset from the hub.
#         raw_datasets = load_dataset(
#             data_args.dataset_name, data_args.dataset_config_name, cache_dir=model_args.cache_dir
#         )
#     else:
#         # Loading a dataset from your local files.
#         # CSV/JSON training and evaluation files are needed.
#         data_files = {"train": data_args.train_file, "validation": data_args.validation_file}

#         # Get the test dataset: you can provide your own CSV/JSON test file (see below)
#         # when you use `do_predict` without specifying a GLUE benchmark task.
#         if training_args.do_predict:
#             if data_args.test_file is not None:
#                 train_extension = data_args.train_file.split(".")[-1]
#                 test_extension = data_args.test_file.split(".")[-1]
#                 assert (
#                     test_extension == train_extension
#                 ), "`test_file` should have the same extension (csv or json) as `train_file`."
#                 data_files["test"] = data_args.test_file
#             else:
#                 raise ValueError("Need either a GLUE task or a test file for `do_predict`.")

#         for key in data_files.keys():
#             logger.info(f"load a local file for {key}: {data_files[key]}")

#         if data_args.train_file.endswith(".csv"):
#             # Loading a dataset from local csv files
#             raw_datasets = load_dataset("csv", data_files=data_files, cache_dir=model_args.cache_dir)
#         else:
#             # Loading a dataset from local json files
#             raw_datasets = load_dataset("json", data_files=data_files, cache_dir=model_args.cache_dir)
#     # See more about loading any type of standard or custom dataset at
#     # https://huggingface.co/docs/datasets/loading_datasets.html.

#     # Labels
#     if data_args.task_name is not None:
#         is_regression = data_args.task_name == "stsb"
#         if not is_regression:
#             label_list = raw_datasets["train"].features["label"].names
#             num_labels = len(label_list)
#         else:
#             num_labels = 1
#     else:
#         # Trying to have good defaults here, don't hesitate to tweak to your needs.
#         is_regression = raw_datasets["train"].features["label"].dtype in ["float32", "float64"]
#         if is_regression:
#             num_labels = 1
#         else:
#             # A useful fast method:
#             # https://huggingface.co/docs/datasets/package_reference/main_classes.html#datasets.Dataset.unique
#             label_list = raw_datasets["train"].unique("label")
#             label_list.sort()  # Let's sort it for determinism
#             num_labels = len(label_list)

#     # Load pretrained model and config
#     model, config = get_model_and_config(model_args, num_labels, data_args.task_name)

#     # Preprocessing the raw_datasets
#     if data_args.task_name is not None:
#         sentence1_key, sentence2_key = task_to_keys[data_args.task_name]
#     else:
#         # Again, we try to have some nice defaults but don't hesitate to tweak to your use case.
#         non_label_column_names = [name for name in raw_datasets["train"].column_names if name != "label"]
#         if "sentence1" in non_label_column_names and "sentence2" in non_label_column_names:
#             sentence1_key, sentence2_key = "sentence1", "sentence2"
#         else:
#             if len(non_label_column_names) >= 2:
#                 sentence1_key, sentence2_key = non_label_column_names[:2]
#             else:
#                 sentence1_key, sentence2_key = non_label_column_names[0], None

#     # Some models have set the order of the labels to use, so let's make sure we do use it.
#     label_to_id = None
#     if (
#         model.config.label2id != PretrainedConfig(num_labels=num_labels).label2id
#         and data_args.task_name is not None
#         and not is_regression
#     ):
#         # Some have all caps in their config, some don't.
#         label_name_to_id = {k.lower(): v for k, v in model.config.label2id.items()}
#         if list(sorted(label_name_to_id.keys())) == list(sorted(label_list)):
#             label_to_id = {i: int(label_name_to_id[label_list[i]]) for i in range(num_labels)}
#         else:
#             logger.warning(
#                 "Your model seems to have been trained with labels, but they don't match the dataset: ",
#                 f"model labels: {list(sorted(label_name_to_id.keys()))}, dataset labels: {list(sorted(label_list))}."
#                 "\nIgnoring the model labels as a result.",
#             )
#     elif data_args.task_name is None and not is_regression:
#         label_to_id = {v: i for i, v in enumerate(label_list)}

#     if label_to_id is not None:
#         model.config.label2id = label_to_id
#         model.config.id2label = {id: label for label, id in config.label2id.items()}
#     elif data_args.task_name is not None and not is_regression:
#         model.config.label2id = {l: i for i, l in enumerate(label_list)}
#         model.config.id2label = {id: label for label, id in config.label2id.items()}

#     # ======== 设置 model.pad_token_id ===================================================
#     if model.config.pad_token_id is None:
#         model.config.pad_token_id = model.config.eos_token_id
#     # ===================================================================================

#     # ======= 设置 modality ==============================================================
#     # modality = Modality.TEXT if config.model_type in ["bert", "roberta"] else Modality.IMAGE
#     modality = Modality.TEXT if config.model_type in ["bert", "roberta", "llama"] else Modality.IMAGE #增加gpt2
#     processor = get_processor(model_args, modality)

#     if modality == Modality.IMAGE:
#         if processor.max_seq_length != data_args.max_seq_length:
#             processor.max_seq_length = data_args.max_seq_length

#         # resize_model_embeddings(model, processor.max_seq_length)
#     # ===================================================================================

#     # ======== Preprocessing the datasets ========
#     preprocess_fn = get_preprocess_fn(data_args, processor, modality, (sentence1_key, sentence2_key))
#     # ============================================

#     if training_args.do_train:
#         if "train" not in raw_datasets:
#             raise ValueError("--do_train requires a train dataset")
#         train_dataset = raw_datasets["train"]
#         # debug ###############################################################
#         # print("train dataset debug")
#         # train_dataset = raw_datasets["train"].select(range(32))
#         #######################################################################
#         if data_args.max_train_samples is not None:
#             train_dataset = train_dataset.select(range(data_args.max_train_samples))
#         if modality == Modality.IMAGE:
#             train_dataset.features["pixel_values"] = datasets.Image()
#         train_dataset.set_transform(preprocess_fn)

#     if training_args.do_eval:
#         if "validation" not in raw_datasets and "validation_matched" not in raw_datasets:
#             raise ValueError("--do_eval requires a validation dataset")
#         eval_dataset = raw_datasets["validation_matched" if data_args.task_name == "mnli" else "validation"]
#         if data_args.max_eval_samples is not None:
#             eval_dataset = eval_dataset.select(range(data_args.max_eval_samples))
#         if modality == Modality.IMAGE:
#             eval_dataset.features["pixel_values"] = datasets.Image()
#         eval_examples = copy.deepcopy(eval_dataset)
#         eval_dataset.set_transform(preprocess_fn)

#     if training_args.do_predict or data_args.task_name is not None or data_args.test_file is not None:
#         if "test" not in raw_datasets and "test_matched" not in raw_datasets:
#             raise ValueError("--do_predict requires a test dataset")
#         predict_dataset = raw_datasets["test_matched" if data_args.task_name == "mnli" else "test"]
#         if data_args.max_predict_samples is not None:
#             predict_dataset = predict_dataset.select(range(data_args.max_predict_samples))
#         if modality == Modality.IMAGE:
#             predict_dataset.features["pixel_values"] = datasets.Image()
#         predict_dataset.set_transform(preprocess_fn)

#     # Log a few random samples from the training set:
#     if training_args.do_train:
#         for index in random.sample(range(len(train_dataset)), 3):
#             logger.info(f"Sample {index} of the training set: {train_dataset[index]}.")

#     if training_args.do_eval:
#         for index in random.sample(range(len(eval_dataset)), 3):
#             logger.info(f"Sample {index} of the eval set: {eval_dataset[index]}.")

#     # Get the metric function
#     if data_args.task_name is not None:
#         # metric = load_metric("glue", data_args.task_name)
#         metric = load("/root/paddlejob/workspace/liuqingyi01/code/ernie-pixel-ft/evaluate/metrics/glue/glue.py", data_args.task_name)
#     else:
#         # metric = load_metric("accuracy")
#         metric = load("/root/paddlejob/workspace/liuqingyi01/code/ernie-pixel-ft/evaluate/metrics/accuracy.py")

#     # You can define your custom compute_metrics function. It takes an `EvalPrediction` object (a namedtuple with a
#     # predictions and label_ids field) and has to return a dictionary string to float.
#     def compute_metrics(p: EvalPrediction):
#         preds = p.predictions[0] if isinstance(p.predictions, tuple) else p.predictions
#         preds = np.squeeze(preds) if is_regression else np.argmax(preds, axis=1)
#         if data_args.task_name is not None:
#             result = metric.compute(predictions=preds, references=p.label_ids)
#             if len(result) > 1:
#                 result["combined_score"] = np.mean(list(result.values())).item()
#             return result
#         elif is_regression:
#             return {"mse": ((preds - p.label_ids) ** 2).mean().item()}
#         else:
#             return {"accuracy": (preds == p.label_ids).astype(np.float32).mean().item()}

#     # Initialize our Trainer
#     trainer = PIXELTrainer(
#         model=model,
#         args=training_args,
#         train_dataset=train_dataset if training_args.do_train else None,
#         eval_dataset=eval_dataset if training_args.do_eval else None,
#         compute_metrics=compute_metrics,
#         tokenizer=processor,
#         data_collator=get_collator(training_args, processor, modality, is_regression=is_regression),
#         callbacks=[EarlyStoppingCallback(early_stopping_patience=training_args.early_stopping_patience)]
#         if training_args.early_stopping
#         else None,
#     )

#     # Training
#     if training_args.do_train:
#         checkpoint = None
#         if training_args.resume_from_checkpoint is not None:
#             checkpoint = training_args.resume_from_checkpoint
#         elif last_checkpoint is not None:
#             checkpoint = last_checkpoint
#         train_result = trainer.train(resume_from_checkpoint=checkpoint)
#         metrics = train_result.metrics
#         max_train_samples = (
#             data_args.max_train_samples if data_args.max_train_samples is not None else len(train_dataset)
#         )
#         metrics["train_samples"] = min(max_train_samples, len(train_dataset))

#         trainer.save_model()  # Saves the tokenizer too for easy upload

#         trainer.log_metrics("train", metrics)
#         trainer.save_metrics("train", metrics)
#         trainer.save_state()

#     # Evaluation
#     if training_args.do_eval:
#         logger.info("*** Evaluate ***")

#         # Loop to handle MNLI double evaluation (matched, mis-matched)
#         tasks = [data_args.task_name]
#         eval_datasets = [eval_dataset]
#         eval_examples_l = [eval_examples]

#         if data_args.task_name == "mnli":
#             tasks.append("mnli-mm")
#             mismatched_eval_dataset = raw_datasets["validation_mismatched"]
#             mismatched_eval_examples = copy.deepcopy(mismatched_eval_dataset)
#             eval_examples_l.append(mismatched_eval_examples)
#             if modality == Modality.IMAGE:
#                 mismatched_eval_dataset.features["pixel_values"] = datasets.Image()
#             mismatched_eval_dataset.set_transform(preprocess_fn)
#             eval_datasets.append(mismatched_eval_dataset)

#         for eval_dataset, eval_examples, task in zip(eval_datasets, eval_examples_l, tasks):
#             logger.info(f"Task name is {task}")
#             outputs = trainer.predict(test_dataset=eval_dataset, metric_key_prefix=f"eval_{task}")
#             metrics = outputs.metrics

#             # Log predictions
#             if training_args.log_predictions:
#                 log_sequence_classification_predictions(
#                     training_args=training_args,
#                     features=eval_dataset,
#                     examples=eval_examples,
#                     predictions=outputs.predictions,
#                     sentence1_key=sentence1_key,
#                     sentence2_key=sentence2_key,
#                     modality=modality,
#                     prefix=task,
#                 )

#             max_eval_samples = (
#                 data_args.max_eval_samples if data_args.max_eval_samples is not None else len(eval_dataset)
#             )
#             metrics["eval_samples"] = min(max_eval_samples, len(eval_dataset))

#             trainer.log_metrics(f"eval_{task}", metrics)
#             trainer.save_metrics(f"eval_{task}", metrics)

#     if training_args.do_predict:
#         logger.info("*** Predict ***")

#         # Loop to handle MNLI double evaluation (matched, mismatched)
#         tasks = [data_args.task_name]
#         predict_datasets = [predict_dataset]
#         if data_args.task_name == "mnli":
#             tasks.append("mnli-mm")
#             mismatched_test_dataset = raw_datasets["test_mismatched"]
#             if modality == Modality.IMAGE:
#                 mismatched_test_dataset.features["pixel_values"] = datasets.Image()
#             mismatched_test_dataset.set_transform(preprocess_fn)
#             predict_datasets.append(mismatched_test_dataset)

#         for predict_dataset, task in zip(predict_datasets, tasks):
#             # Removing the `label` columns because it contains -1 and Trainer won't like that.
#             predict_dataset = predict_dataset.remove_columns("label")
#             predictions = trainer.predict(predict_dataset, metric_key_prefix=f"predict_{task}").predictions
#             predictions = np.squeeze(predictions) if is_regression else np.argmax(predictions, axis=1)

#             output_predict_file = os.path.join(training_args.output_dir, f"predict_results_{task}.txt")
#             if trainer.is_world_process_zero():
#                 with open(output_predict_file, "w") as writer:
#                     logger.info(f"***** Predict results {task} *****")
#                     writer.write("index\tprediction\n")
#                     for index, item in enumerate(predictions):
#                         if is_regression:
#                             writer.write(f"{index}\t{item:3.3f}\n")
#                         else:
#                             item = label_list[item]
#                             writer.write(f"{index}\t{item}\n")

#     kwargs = {"finetuned_from": model_args.model_name_or_path, "tasks": "text-classification"}
#     if data_args.task_name is not None:
#         kwargs["language"] = "en"
#         kwargs["dataset_tags"] = "glue"
#         kwargs["dataset_args"] = data_args.task_name
#         kwargs["dataset"] = f"GLUE {data_args.task_name.upper()}"

#     if training_args.push_to_hub:
#         trainer.push_to_hub(**kwargs)
#     else:
#         trainer.create_model_card(**kwargs)


# def _mp_fn(index):
#     # For xla_spawn (TPUs)
#     main()


# if __name__ == "__main__":
#     main()

#!/usr/bin/env python
# coding=utf-8
# Copyright 2020 The HuggingFace Inc. team. All rights reserved.
#
# Licensed under the Apache License, Version 2.0 (the "License");
# you may not use this file except in compliance with the License.
# You may obtain a copy of the License at
#
#     http://www.apache.org/licenses/LICENSE-2.0
#
# Unless required by applicable law or agreed to in writing, software
# distributed under the License is distributed on an "AS IS" BASIS,
# WITHOUT WARRANTIES OR CONDITIONS OF ANY KIND, either express or implied.
# See the License for the specific language governing permissions and
# limitations under the License.
""" Finetuning the library models for sequence classification on GLUE."""

import argparse
from base64 import b64decode
import copy
from io import BytesIO
import io
import logging
import os
import random
import sys
from dataclasses import dataclass, field
from typing import Optional, Tuple, Union

import datasets
import numpy as np
import torch
import transformers
from datasets import load_dataset, load_metric
from PIL import Image
from pixel import (
    # AutoConfig,
    # AutoModelForSequenceClassification,
    Modality,
    PangoCairoTextRenderer,
    PIXELForSequenceClassification,
    PIXELTrainer,
    PIXELTrainingArguments,
    PoolingMode,
    PyGameTextRenderer,
    get_attention_mask,
    get_transforms,
    glue_strip_spaces,
    log_sequence_classification_predictions,
    resize_model_embeddings,
)
from transformers import (
    AutoConfig,
    AutoTokenizer,
    AutoModelForSequenceClassification,
    DataCollatorWithPadding,
    EarlyStoppingCallback,
    EvalPrediction,
    HfArgumentParser,
    PretrainedConfig,
    PreTrainedTokenizerFast,
    set_seed,
)

from evaluate import load
# ernie-pixel
from ernie_pixel import (
    ErniePixelConfig,
    ErniePixelForCausalLM,
    ErniePixelForSequenceClassification
)
# from ernie_pixel.rendering import (
#     PyGameTextRenderer,
# )

from transformers.trainer_utils import get_last_checkpoint
from transformers.utils import check_min_version
from transformers.utils.versions import require_version


check_min_version("4.17.0")

require_version("datasets>=1.8.0", "To fix: pip install ./datasets")

task_to_keys = {
    "cola": ("sentence", None),
    "mnli": ("premise", "hypothesis"),
    "mrpc": ("sentence1", "sentence2"),
    "qnli": ("question", "sentence"),
    "qqp": ("question1", "question2"),
    "rte": ("sentence1", "sentence2"),
    "sst2": ("sentence", None),
    "stsb": ("sentence1", "sentence2"),
    "wnli": ("sentence1", "sentence2"),
}

logger = logging.getLogger(__name__)


@dataclass
class DataTrainingArguments:
    """
    Arguments pertaining to what data we are going to input our model for training and eval.

    Using `HfArgumentParser` we can turn this class
    into argparse arguments to be able to specify them on
    the command line.
    """

    task_name: Optional[str] = field(
        default=None,
        metadata={"help": "The name of the task to train on: " + ", ".join(task_to_keys.keys())},
    )
    dataset_name: Optional[str] = field(
        default=None, metadata={"help": "The name of the dataset to use (via the datasets library)."}
    )
    dataset_config_name: Optional[str] = field(
        default=None, metadata={"help": "The configuration name of the dataset to use (via the datasets library)."}
    )
    max_seq_length: Optional[int] = field(
        default=196,
        metadata={
            "help": "The maximum total input sequence length after tokenization. Sequences longer "
            "than this will be truncated, sequences shorter will be padded."
        },
    )
    overwrite_cache: bool = field(
        default=False, metadata={"help": "Overwrite the cached preprocessed datasets or not."}
    )
    pad_to_max_length: bool = field(
        default=True,
        metadata={
            "help": "Whether to pad all samples to `max_seq_length`. "
            "If False, will pad the samples dynamically when batching to the maximum length in the batch."
        },
    )
    max_train_samples: Optional[int] = field(
        default=None,
        metadata={
            "help": "For debugging purposes or quicker training, truncate the number of training examples to this "
            "value if set."
        },
    )
    max_eval_samples: Optional[int] = field(
        default=None,
        metadata={
            "help": "For debugging purposes or quicker training, truncate the number of evaluation examples to this "
            "value if set."
        },
    )
    max_predict_samples: Optional[int] = field(
        default=None,
        metadata={
            "help": "For debugging purposes or quicker training, truncate the number of prediction examples to this "
            "value if set."
        },
    )
    train_file: Optional[str] = field(
        default=None, metadata={"help": "A csv or a json file containing the training data."}
    )
    validation_file: Optional[str] = field(
        default=None, metadata={"help": "A csv or a json file containing the validation data."}
    )
    test_file: Optional[str] = field(default=None, metadata={"help": "A csv or a json file containing the test data."})
    validation_mismatched_file: Optional[str] = field(
        default=None, metadata={"help": "A csv or a json file containing the mismatched validation data."}
    )
    test_mismatched_file: Optional[str] = field(
        default=None, metadata={"help": "A csv or a json file containing the mismatched test data."}
    )
    load_from_file: bool = field(
        default=False, metadata={"help": "Load dataset from file or not."}
    )



    def __post_init__(self):
        if self.task_name is not None:
            self.task_name = self.task_name.lower()
            if self.task_name not in task_to_keys.keys():
                raise ValueError("Unknown task, you should pick one in " + ",".join(task_to_keys.keys()))
        elif self.dataset_name is not None:
            pass
        elif self.train_file is None or self.validation_file is None:
            raise ValueError("Need either a GLUE task, a training/validation file or a dataset name.")
        else:
            train_extension = self.train_file.split(".")[-1]
            assert train_extension in ["csv", "json", "gz"], "`train_file` should be a csv or a json file."
            validation_extension = self.validation_file.split(".")[-1]
            assert (
                validation_extension == train_extension
            ), "`validation_file` should have the same extension (csv or json) as `train_file`."


@dataclass
class ModelArguments:
    """
    Arguments pertaining to which model/config/tokenizer we are going to fine-tune from.
    """

    model_name_or_path: str = field(
        metadata={"help": "Path to pretrained model or model identifier from huggingface.co/models"}
    )
    config_name: Optional[str] = field(
        default=None, metadata={"help": "Pretrained config name or path if not the same as model_name"}
    )
    processor_name: Optional[str] = field(
        default=None, metadata={"help": "Pretrained processor name or path if not the same as model_name"}
    )
    rendering_backend: Optional[str] = field(
        default="pangocairo", metadata={
            "help": "Rendering backend to use. Options are 'pygame' or 'pangocairo'. For most applications it is "
                    "recommended to use the default 'pangocairo'."}
    )
    fallback_fonts_dir: Optional[str] = field(
        default=None,
        metadata={"help": "Directory containing fallback font files used by the text renderer for PIXEL. "
                          "PyGame does not support fallback fonts so this argument is ignored when using the "
                          "PyGame backend."},
    )
    render_rgb: bool = field(
        default=False,
        metadata={
            "help": "Whether or not to render images in RGB. RGB rendering can be useful when working with emoji "
            "but it makes rendering a bit slower, so it is recommended to turn on RGB rendering only "
            "when there is need for it. PyGame does not support fallback fonts so this argument is ignored "
            "when using the PyGame backend."
        }
    )
    cache_dir: Optional[str] = field(
        default=None,
        metadata={"help": "Where do you want to store the pretrained models downloaded from huggingface.co"},
    )
    model_revision: str = field(
        default="main",
        metadata={"help": "The specific model version to use (can be a branch name, tag name or commit id)."},
    )
    use_auth_token: str = field(
        default=None,
        metadata={
            "help": "Will use the token generated when running `transformers-cli login` (necessary to use this script "
            "with private models)."
        },
    )
    pooling_mode: str = field(
        default="mean",
        metadata={
            "help": f"Pooling mode to use in classification head (options are {[e.value for e in PoolingMode]}."
        },
    )
    pooler_add_layer_norm: bool = field(
        default=True,
        metadata={
            "help": "Whether to add layer normalization to the classification head pooler. Note that this flag is"
            "ignored and no layer norm is added when using CLS pooling mode."
        },
    )
    dropout_prob: float = field(
        default=0.1, metadata={"help": "Dropout probability for attention blocks and classification head"}
    )
    model_type: str = field(
        default=None, metadata={"help": "Model type to use for the model. If not specified, it will be inferred from"}
    )

    def __post_init__(self):
        self.pooling_mode = PoolingMode.from_string(self.pooling_mode)

        if not self.rendering_backend.lower() in ["pygame", "pangocairo"]:
            raise ValueError("Invalid rendering backend. Supported backends are 'pygame' and 'pangocairo'.")
        else:
            self.rendering_backend = self.rendering_backend.lower()


def get_processor(model_args: argparse.Namespace, modality: Modality):
    if modality == Modality.TEXT:
        processor = AutoTokenizer.from_pretrained(
            model_args.processor_name if model_args.processor_name else model_args.model_name_or_path,
            use_fast=True,
            add_prefix_space=True if model_args.model_name_or_path == "roberta-base" else False,
            cache_dir=model_args.cache_dir,
            revision=model_args.model_revision,
            use_auth_token=model_args.use_auth_token if model_args.use_auth_token else None,
        )
        # 增加llama模型
        processor.pad_token = processor.eos_token
        logger.info("Set pad token to eos_token: {} ({})".format(processor.eos_token, processor.eos_token_id))
        # processor.padding_side = "left" # 
    elif modality == Modality.IMAGE:
        renderer_cls = PyGameTextRenderer if model_args.rendering_backend == "pygame" else PangoCairoTextRenderer
        processor = renderer_cls.from_pretrained(
            model_args.processor_name if model_args.processor_name else model_args.model_name_or_path,
            cache_dir=model_args.cache_dir,
            revision=model_args.model_revision,
            use_auth_token=model_args.use_auth_token if model_args.use_auth_token else None,
            fallback_fonts_dir=model_args.fallback_fonts_dir,
            rgb=model_args.render_rgb,
        )
    else:
        raise ValueError("Modality not supported.")
    return processor


def get_model_and_config(model_args: argparse.Namespace, num_labels: int, task_name: str):
    config_kwargs = {
        "cache_dir": model_args.cache_dir,
        "revision": model_args.model_revision,
        "use_auth_token": model_args.use_auth_token if model_args.use_auth_token else None,
    }

    if model_args.model_type is None:
        config = AutoConfig.from_pretrained(
            model_args.config_name if model_args.config_name else model_args.model_name_or_path,
            num_labels=num_labels, # ???
            finetuning_task=task_name, # ???
            **config_kwargs,
        )
    elif model_args.model_type == "ernie-pixel":
        config = ErniePixelConfig.from_pretrained(
            model_args.config_name if model_args.config_name else model_args.model_name_or_path,
            num_labels=num_labels, # ???
            finetuning_task=task_name, # ???
            **config_kwargs,
        )
    else:
        raise ValueError(f"Model type {config.model_type} not supported.")

    if config.model_type in ["llama"]:
        model = AutoModelForSequenceClassification.from_pretrained(
            model_args.model_name_or_path,
            config=config,
            **config_kwargs,
        )
    elif config.model_type in ["ernie-pixel"]:
        model = ErniePixelForSequenceClassification.from_pretrained(
            model_args.model_name_or_path,
            config=config,
            **config_kwargs,
        )
    else:
        raise ValueError(f"Model type {config.model_type} not supported.")

    return model, config



def get_collator(
    training_args: argparse.Namespace,
    processor: Union[Union[PyGameTextRenderer, PangoCairoTextRenderer], PreTrainedTokenizerFast],
    modality: Modality,
    is_regression: bool = False
):
    def image_collate_fn(examples):
        pixel_values = torch.stack([example["pixel_values"] for example in examples])
        attention_mask = torch.stack([example["attention_mask"] for example in examples])
        if "label" in examples[0]:
            if is_regression:
                labels = torch.FloatTensor([example["label"] for example in examples])
            else:
                labels = torch.LongTensor([example["label"] for example in examples])
            return {"pixel_values": pixel_values, "attention_mask": attention_mask, "labels": labels}
        return {"pixel_values": pixel_values, "attention_mask": attention_mask}

    if modality == Modality.IMAGE:
        collator = image_collate_fn
    elif modality == Modality.TEXT:
        collator = DataCollatorWithPadding(processor, pad_to_multiple_of=8) if training_args.fp16 else None
    else:
        raise ValueError(f"Modality {modality} not supported.")

    return collator
        
def image_preprocess_fn(
        example,
        data_args: argparse.Namespace,
        processor: Union[Union[PyGameTextRenderer, PangoCairoTextRenderer], PreTrainedTokenizerFast],
        sentence_keys: Tuple[str, Optional[str]],
        ):
    sentence1_key, sentence2_key = sentence_keys
    transforms = get_transforms(
            do_resize=True,
            size=(processor.pixels_per_patch, processor.pixels_per_patch * processor.max_seq_length),
        )
    format_fn = glue_strip_spaces
    if sentence2_key:
        # encodings = [
        #     processor(text=(format_fn(a), format_fn(b)))
        #     for a, b in zip(examples[sentence1_key], examples[sentence2_key])
        # ]
        encoding = processor(text=(format_fn(example[sentence1_key]), format_fn(example[sentence2_key])))
    else:
        # encodings = [processor(text=format_fn(a)) for a in examples[sentence1_key]]
        encoding = processor(text=(format_fn(example[sentence1_key])))

    # examples["pixel_values"] = [transforms(Image.fromarray(e.pixel_values)) for e in encodings]
    example["pixel_values"] = transforms(Image.fromarray(encoding.pixel_values))
    
    example["attention_mask"] = get_attention_mask(encoding.num_text_patches, seq_length=data_args.max_seq_length)

    return example

def get_preprocess_fn(
    data_args: argparse.Namespace,
    processor: Union[Union[PyGameTextRenderer, PangoCairoTextRenderer], PreTrainedTokenizerFast],
    modality: Modality,
    sentence_keys: Tuple[str, Optional[str]],
):
    sentence1_key, sentence2_key = sentence_keys

    if modality == Modality.IMAGE:
        transforms = get_transforms(
            do_resize=True,
            size=(processor.pixels_per_patch, processor.pixels_per_patch * processor.max_seq_length),
        )

        
        def image_preprocess_fn(examples):
            examples["pixel_values"] = [Image.open(io.BytesIO(b64decode(image))) for image in examples["image"]]
            examples["pixel_values"] = [transforms(image) for image in examples["pixel_values"]]
            examples["attention_mask"] = [get_attention_mask(num_patches, seq_length=data_args.max_seq_length) for num_patches in examples["num_patches"]]

            examples.pop("image")
            return examples

        preprocess_fn = image_preprocess_fn

    elif modality == Modality.TEXT:

        def text_preprocess_fn(examples):
            # Tokenize the texts
            args = (
                (examples[sentence1_key],)
                if sentence2_key is None
                else (examples[sentence1_key], examples[sentence2_key])
            )
            result = processor(*args, padding=True, max_length=data_args.max_seq_length, truncation=True)

            if "label" in examples:
                result["label"] = [l for l in examples["label"]]


            return result

        preprocess_fn = text_preprocess_fn
    else:
        raise ValueError(f"Modality {modality} not supported.")

    return preprocess_fn


def main():

    parser = HfArgumentParser((ModelArguments, DataTrainingArguments, PIXELTrainingArguments))
    if len(sys.argv) == 2 and sys.argv[1].endswith(".json"):
        # If we pass only one argument to the script and it's the path to a json file,
        # let's parse it to get our arguments.
        model_args, data_args, training_args = parser.parse_json_file(json_file=os.path.abspath(sys.argv[1]))
    else:
        model_args, data_args, training_args = parser.parse_args_into_dataclasses()

    # Setup logging
    log_level = logging.INFO
    logging.basicConfig(
        format="%(asctime)s - %(levelname)s - %(name)s - %(message)s",
        datefmt="%m/%d/%Y %H:%M:%S",
        handlers=[logging.StreamHandler(sys.stdout)],
        level=log_level,
    )
    logger.setLevel(log_level)
    datasets.utils.logging.set_verbosity(log_level)
    transformers.utils.logging.set_verbosity(log_level)
    transformers.utils.logging.enable_default_handler()
    transformers.utils.logging.enable_explicit_format()

    # Log on each process the small summary:
    logger.warning(
        f"Process rank: {training_args.local_rank}, device: {training_args.device}, n_gpu: {training_args.n_gpu}"
        + f"distributed training: {bool(training_args.local_rank != -1)}, 16-bits training: {training_args.fp16}"
    )
    logger.info(f"Training/evaluation parameters {training_args}")

    # Detecting last checkpoint.
    last_checkpoint = None
    if os.path.isdir(training_args.output_dir) and training_args.do_train and not training_args.overwrite_output_dir:
        last_checkpoint = get_last_checkpoint(training_args.output_dir)
        if last_checkpoint is None and len(os.listdir(training_args.output_dir)) > 0:
            raise ValueError(
                f"Output directory ({training_args.output_dir}) already exists and is not empty. "
                "Use --overwrite_output_dir to overcome."
            )
        elif last_checkpoint is not None and training_args.resume_from_checkpoint is None:
            logger.info(
                f"Checkpoint detected, resuming training at {last_checkpoint}. To avoid this behavior, change "
                "the `--output_dir` or add `--overwrite_output_dir` to train from scratch."
            )

    # Set seed before initializing model.
    set_seed(training_args.seed)

    # ================== Load Dataset ==================
    # Get the datasets: you can either provide your own CSV/JSON training and evaluation files (see below)
    # or specify a GLUE benchmark task (the dataset will be downloaded automatically from the datasets Hub).
    #
    # For CSV/JSON files, this script will use as labels the column called 'label' and as pair of sentences the
    # sentences in columns called 'sentence1' and 'sentence2' if such column exists or the first two columns not named
    # label if at least two columns are provided.
    #
    # If the CSVs/JSONs contain only one non-label column, the script does single sentence classification on this
    # single column. You can easily tweak this behavior (see below)
    #
    # In distributed training, the load_dataset function guarantee that only one local process can concurrently
    # download the dataset.
    if data_args.task_name is not None and not data_args.load_from_file:
        # Downloading and loading a dataset from the hub.
        raw_datasets = load_dataset("/root/paddlejob/workspace/env_run/liuqingyi01/data/eval_data/datasets--glue", data_args.task_name, cache_dir=model_args.cache_dir)
    elif data_args.dataset_name is not None and not data_args.load_from_file:
        # Downloading and loading a dataset from the hub.
        raw_datasets = load_dataset(
            data_args.dataset_name, data_args.dataset_config_name, cache_dir=model_args.cache_dir
        )
    else:
        # Loading a dataset from your local files.
        # CSV/JSON training and evaluation files are needed.
<<<<<<< HEAD
        data_files = {"train": data_args.train_file, "validation": data_args.validation_file, "test": data_args.test_file, "validation_mismatched": data_args.validation_mismatched_file, "test_mismatched": data_args.test_mismatched_file}
=======
        data_files = {"train": data_args.train_file, "validation": data_args.validation_file, "test": data_args.test_file}
        # data_files = {"train": data_args.train_file, "validation": data_args.validation_file, "test": data_args.test_file, "validation_mismatched": data_args.validation_mismatched_file, "test_mismatched": data_args.test_mismatched_file}
>>>>>>> c0f8c5db

        # Get the test dataset: you can provide your own CSV/JSON test file (see below)
        # when you use `do_predict` without specifying a GLUE benchmark task.
        if training_args.do_predict:
            if data_args.test_file is not None:
                train_extension = data_args.train_file.split(".")[-1]
                test_extension = data_args.test_file.split(".")[-1]
                assert (
                    test_extension == train_extension
                ), "`test_file` should have the same extension (csv or json) as `train_file`."
                data_files["test"] = data_args.test_file
            else:
                raise ValueError("Need either a GLUE task or a test file for `do_predict`.")

        for key in data_files.keys():
            logger.info(f"load a local file for {key}: {data_files[key]}")

        if data_args.train_file.endswith(".csv"):
            # Loading a dataset from local csv files
            raw_datasets = load_dataset("csv", data_files=data_files, cache_dir=model_args.cache_dir)
        else:
            # Loading a dataset from local json files
            raw_datasets = load_dataset("json", data_files=data_files, cache_dir=model_args.cache_dir)
    # See more about loading any type of standard or custom dataset at
    # https://huggingface.co/docs/datasets/loading_datasets.html.



    # Labels
    if data_args.task_name is not None and not data_args.load_from_file:
        is_regression = data_args.task_name == "stsb"
        if not is_regression:
            label_list = raw_datasets["train"].features["label"].names
            num_labels = len(label_list)
        else:
            num_labels = 1
    else:
        # Trying to have good defaults here, don't hesitate to tweak to your needs.
        is_regression = raw_datasets["train"].features["label"].dtype in ["float32", "float64"]
        if is_regression:
            num_labels = 1
        else:
            # A useful fast method:
            # https://huggingface.co/docs/datasets/package_reference/main_classes.html#datasets.Dataset.unique
            label_list = raw_datasets["train"].unique("label")
            label_list.sort()  # Let's sort it for determinism
            num_labels = len(label_list)

    # Load pretrained model and config
    model, config = get_model_and_config(model_args, num_labels, data_args.task_name)

    # ========== 打印模型参数量 ==============
    def get_parameter_number(model):
        total_num = sum(p.numel() for p in model.parameters())
        trainable_num = sum(p.numel() for p in model.parameters() if p.requires_grad)
        return {'Total': total_num, 'Trainable': trainable_num}
    print(get_parameter_number(model))


    # Preprocessing the raw_datasets
    if data_args.task_name is not None:
        sentence1_key, sentence2_key = task_to_keys[data_args.task_name]
    else:
        # Again, we try to have some nice defaults but don't hesitate to tweak to your use case.
        non_label_column_names = [name for name in raw_datasets["train"].column_names if name != "label"]
        if "sentence1" in non_label_column_names and "sentence2" in non_label_column_names:
            sentence1_key, sentence2_key = "sentence1", "sentence2"
        else:
            if len(non_label_column_names) >= 2:
                sentence1_key, sentence2_key = non_label_column_names[:2]
            else:
                sentence1_key, sentence2_key = non_label_column_names[0], None

    # Some models have set the order of the labels to use, so let's make sure we do use it.
    label_to_id = None
    if (
        model.config.label2id != PretrainedConfig(num_labels=num_labels).label2id
        and data_args.task_name is not None
        and not is_regression
    ):
        # Some have all caps in their config, some don't.
        label_name_to_id = {k.lower(): v for k, v in model.config.label2id.items()}
        if list(sorted(label_name_to_id.keys())) == list(sorted(label_list)):
            label_to_id = {i: int(label_name_to_id[label_list[i]]) for i in range(num_labels)}
        else:
            logger.warning(
                "Your model seems to have been trained with labels, but they don't match the dataset: ",
                f"model labels: {list(sorted(label_name_to_id.keys()))}, dataset labels: {list(sorted(label_list))}."
                "\nIgnoring the model labels as a result.",
            )
    elif data_args.task_name is None and not is_regression:
        label_to_id = {v: i for i, v in enumerate(label_list)}

    if label_to_id is not None:
        model.config.label2id = label_to_id
        model.config.id2label = {id: label for label, id in config.label2id.items()}
    elif data_args.task_name is not None and not is_regression:
        model.config.label2id = {l: i for i, l in enumerate(label_list)}
        model.config.id2label = {id: label for label, id in config.label2id.items()}

    # ======== 设置 model.pad_token_id ===================================================
    if model.config.pad_token_id is None:
        model.config.pad_token_id = model.config.eos_token_id
    # ===================================================================================

    # ======= 设置 modality ==============================================================
    # modality = Modality.TEXT if config.model_type in ["bert", "roberta"] else Modality.IMAGE
    modality = Modality.TEXT if config.model_type in ["bert", "roberta", "llama"] else Modality.IMAGE #增加gpt2
    processor = get_processor(model_args, modality)

    if modality == Modality.IMAGE:
        if processor.max_seq_length != data_args.max_seq_length:
            processor.max_seq_length = data_args.max_seq_length

        # resize_model_embeddings(model, processor.max_seq_length)
    # ===================================================================================

    # ======== Preprocessing the datasets ========
    preprocess_fn = get_preprocess_fn(data_args, processor, modality, (sentence1_key, sentence2_key))
    # ============================================

    # # ======== 图像预处理函数 =======================
    # if modality == Modality.IMAGE:
    #     image_height = processor.pixels_per_patch
    #     image_width = processor.pixels_per_patch * processor.max_seq_length
    #     image_mean, image_std = (None, None)
    #     transforms = get_transforms(
    #         do_resize=True,
    #         size=(image_height, image_width),
    #         do_normalize=False,
    #         image_mean=image_mean,
    #         image_std=image_std,
    #     )       
    #     def pixel_preprocess_function(examples):
    #         """Preprocess a batch of images by applying transforms."""
            
    #         examples["pixel_values"] = [Image.open(io.BytesIO(b64decode(image))) for image in examples["image"]]
    #         examples["pixel_values"] = [transforms(image) for image in examples["pixel_values"]]
    #         examples["attention_mask"] = [get_attention_mask(num_patches, seq_length=data_args.max_seq_length) for num_patches in examples["num_patches"]]

    #         return examples
    # elif modality == Modality.TEXT:
    #     def text_preprocess_fn(examples):
    #         # Tokenize the texts
    #         args = (
    #             (examples[sentence1_key],)
    #             if sentence2_key is None
    #             else (examples[sentence1_key], examples[sentence2_key])
    #         )
    #         result = processor(*args, padding=True, max_length=data_args.max_seq_length, truncation=True)

    #         if "label" in examples:
    #             result["label"] = [l for l in examples["label"]]
    #         return examples

    if training_args.do_train:
        if "train" not in raw_datasets:
            raise ValueError("--do_train requires a train dataset")
        train_dataset = raw_datasets["train"]
        # debug ###############################################################
        # print("train dataset debug")
        # train_dataset = raw_datasets["train"].select(range(32))
        #######################################################################
        if data_args.max_train_samples is not None:
            train_dataset = train_dataset.select(range(data_args.max_train_samples))
        if modality == Modality.IMAGE:
            train_dataset.features["pixel_values"] = datasets.Image()
        train_dataset.set_transform(preprocess_fn)
        # if modality == Modality.IMAGE:
        #     train_dataset = train_dataset.map(
        #                 pixel_preprocess_function,
        #                 batched=True,
        #                 # num_proc=48,
        #                 remove_columns="image",
        #                 load_from_cache_file=False,
        #                 desc="Running image preprocess on dataset",
        #             )
        # elif modality == Modality.TEXT:
        #     train_dataset = train_dataset.map(
        #                 text_preprocess_fn,
        #                 batched=True,
        #                 # num_proc=48,
        #                 load_from_cache_file=False,
        #                 desc="Running text preprocess on dataset",
        #             )

    if training_args.do_eval:
        if "validation" not in raw_datasets and "validation_matched" not in raw_datasets:
            raise ValueError("--do_eval requires a validation dataset")
        eval_dataset = raw_datasets["validation_matched" if data_args.task_name == "mnli" else "validation"]
        if data_args.max_eval_samples is not None:
            eval_dataset = eval_dataset.select(range(data_args.max_eval_samples))
        if modality == Modality.IMAGE:
            eval_dataset.features["pixel_values"] = datasets.Image()
        eval_examples = copy.deepcopy(eval_dataset)
        eval_dataset.set_transform(preprocess_fn)
        # ======= Debug =============
        # if modality == Modality.TEXT:
        #     eval_dataset.set_transform(preprocess_fn)
        # else:
        #     eval_dataset = eval_dataset.map(image_preprocess_fn, fn_kwargs={'data_args': data_args, 'processor': processor, 'sentence_keys': (sentence1_key, sentence2_key)})
        #     eval_dataset.set_format("pt", columns=["pixel_values", "attention_mask"], output_all_columns=True)

    if training_args.do_predict or data_args.task_name is not None or data_args.test_file is not None:
        if "test" not in raw_datasets and "test_matched" not in raw_datasets:
            raise ValueError("--do_predict requires a test dataset")
        predict_dataset = raw_datasets["test_matched" if data_args.task_name == "mnli" else "test"]
        if data_args.max_predict_samples is not None:
            predict_dataset = predict_dataset.select(range(data_args.max_predict_samples))
        if modality == Modality.IMAGE:
            predict_dataset.features["pixel_values"] = datasets.Image()
        predict_dataset.set_transform(preprocess_fn)
        # ======= Debug =============
        # if modality == Modality.TEXT:
        #     predict_dataset.set_transform(preprocess_fn)
        # else:
        #     predict_dataset = predict_dataset.map(image_preprocess_fn, fn_kwargs={'data_args': data_args, 'processor': processor, 'sentence_keys': (sentence1_key, sentence2_key)})
        #     predict_dataset.set_format("pt", columns=["pixel_values", "attention_mask"], output_all_columns=True)

    # Log a few random samples from the training set:
    # if training_args.do_train:
    #     for index in random.sample(range(len(train_dataset)), 3):
    #         logger.info(f"Sample {index} of the training set: {train_dataset[index]}.")

    # if training_args.do_eval:
    #     for index in random.sample(range(len(eval_dataset)), 3):
    #         logger.info(f"Sample {index} of the eval set: {eval_dataset[index]}.")

    # Get the metric function
    if data_args.task_name is not None:
        # metric = load_metric("glue", data_args.task_name)
        metric = load("/root/paddlejob/workspace/liuqingyi01/code/ernie-pixel-ft/evaluate/metrics/glue/glue.py", data_args.task_name)
    else:
        # metric = load_metric("accuracy")
        metric = load("/root/paddlejob/workspace/liuqingyi01/code/ernie-pixel-ft/evaluate/metrics/accuracy/accuracy.py")

    # You can define your custom compute_metrics function. It takes an `EvalPrediction` object (a namedtuple with a
    # predictions and label_ids field) and has to return a dictionary string to float.
    def compute_metrics(p: EvalPrediction):
        preds = p.predictions[0] if isinstance(p.predictions, tuple) else p.predictions
        preds = np.squeeze(preds) if is_regression else np.argmax(preds, axis=1)
        if data_args.task_name is not None:
            result = metric.compute(predictions=preds, references=p.label_ids)
            if len(result) > 1:
                result["combined_score"] = np.mean(list(result.values())).item()
            return result
        elif is_regression:
            return {"mse": ((preds - p.label_ids) ** 2).mean().item()}
        else:
            return {"accuracy": (preds == p.label_ids).astype(np.float32).mean().item()}

    # Initialize our Trainer
    trainer = PIXELTrainer(
        model=model,
        args=training_args,
        train_dataset=train_dataset if training_args.do_train else None,
        eval_dataset=eval_dataset if training_args.do_eval else None,
        compute_metrics=compute_metrics,
        tokenizer=processor,
        data_collator=get_collator(training_args, processor, modality, is_regression=is_regression),
        callbacks=[EarlyStoppingCallback(early_stopping_patience=training_args.early_stopping_patience)]
        if training_args.early_stopping
        else None,
    )


    # Training
    if training_args.do_train:
        checkpoint = None
        if training_args.resume_from_checkpoint is not None:
            checkpoint = training_args.resume_from_checkpoint
        elif last_checkpoint is not None:
            checkpoint = last_checkpoint
        train_result = trainer.train(resume_from_checkpoint=checkpoint)
        metrics = train_result.metrics
        max_train_samples = (
            data_args.max_train_samples if data_args.max_train_samples is not None else len(train_dataset)
        )
        metrics["train_samples"] = min(max_train_samples, len(train_dataset))

        trainer.save_model()  # Saves the tokenizer too for easy upload

        trainer.log_metrics("train", metrics)
        trainer.save_metrics("train", metrics)
        trainer.save_state()

    # Evaluation
    if training_args.do_eval:
        logger.info("*** Evaluate ***")

        # Loop to handle MNLI double evaluation (matched, mis-matched)
        tasks = [data_args.task_name]
        eval_datasets = [eval_dataset]
        eval_examples_l = [eval_examples]

        if data_args.task_name == "mnli":
            tasks.append("mnli-mm")
            mismatched_eval_dataset = raw_datasets["validation_mismatched"]
            mismatched_eval_examples = copy.deepcopy(mismatched_eval_dataset)
            eval_examples_l.append(mismatched_eval_examples)
            if modality == Modality.IMAGE:
                mismatched_eval_dataset.features["pixel_values"] = datasets.Image()
            mismatched_eval_dataset.set_transform(preprocess_fn)
            eval_datasets.append(mismatched_eval_dataset)

        for eval_dataset, eval_examples, task in zip(eval_datasets, eval_examples_l, tasks):
            logger.info(f"Task name is {task}")
            outputs = trainer.predict(test_dataset=eval_dataset, metric_key_prefix=f"eval_{task}")
            metrics = outputs.metrics

            # Log predictions
            if training_args.log_predictions:
                log_sequence_classification_predictions(
                    training_args=training_args,
                    features=eval_dataset,
                    examples=eval_examples,
                    predictions=outputs.predictions,
                    sentence1_key=sentence1_key,
                    sentence2_key=sentence2_key,
                    modality=modality,
                    prefix=task,
                )

            max_eval_samples = (
                data_args.max_eval_samples if data_args.max_eval_samples is not None else len(eval_dataset)
            )
            metrics["eval_samples"] = min(max_eval_samples, len(eval_dataset))

            trainer.log_metrics(f"eval_{task}", metrics)
            trainer.save_metrics(f"eval_{task}", metrics)

    if training_args.do_predict:
        logger.info("*** Predict ***")

        # Loop to handle MNLI double evaluation (matched, mismatched)
        tasks = [data_args.task_name]
        predict_datasets = [predict_dataset]
        if data_args.task_name == "mnli":
            tasks.append("mnli-mm")
            mismatched_test_dataset = raw_datasets["test_mismatched"]
            if modality == Modality.IMAGE:
                mismatched_test_dataset.features["pixel_values"] = datasets.Image()
            mismatched_test_dataset.set_transform(preprocess_fn)
            predict_datasets.append(mismatched_test_dataset)

        for predict_dataset, task in zip(predict_datasets, tasks):
            # Removing the `label` columns because it contains -1 and Trainer won't like that.
            predict_dataset = predict_dataset.remove_columns("label")
            predictions = trainer.predict(predict_dataset, metric_key_prefix=f"predict_{task}").predictions
            predictions = np.squeeze(predictions) if is_regression else np.argmax(predictions, axis=1)

            output_predict_file = os.path.join(training_args.output_dir, f"predict_results_{task}.txt")
            if trainer.is_world_process_zero():
                with open(output_predict_file, "w") as writer:
                    logger.info(f"***** Predict results {task} *****")
                    writer.write("index\tprediction\n")
                    for index, item in enumerate(predictions):
                        if is_regression:
                            writer.write(f"{index}\t{item:3.3f}\n")
                        else:
                            item = label_list[item]
                            writer.write(f"{index}\t{item}\n")

    kwargs = {"finetuned_from": model_args.model_name_or_path, "tasks": "text-classification"}
    if data_args.task_name is not None:
        kwargs["language"] = "en"
        kwargs["dataset_tags"] = "glue"
        kwargs["dataset_args"] = data_args.task_name
        kwargs["dataset"] = f"GLUE {data_args.task_name.upper()}"

    if training_args.push_to_hub:
        trainer.push_to_hub(**kwargs)
    else:
        trainer.create_model_card(**kwargs)


def _mp_fn(index):
    # For xla_spawn (TPUs)
    main()


if __name__ == "__main__":
    main()<|MERGE_RESOLUTION|>--- conflicted
+++ resolved
@@ -1316,12 +1316,8 @@
     else:
         # Loading a dataset from your local files.
         # CSV/JSON training and evaluation files are needed.
-<<<<<<< HEAD
-        data_files = {"train": data_args.train_file, "validation": data_args.validation_file, "test": data_args.test_file, "validation_mismatched": data_args.validation_mismatched_file, "test_mismatched": data_args.test_mismatched_file}
-=======
         data_files = {"train": data_args.train_file, "validation": data_args.validation_file, "test": data_args.test_file}
         # data_files = {"train": data_args.train_file, "validation": data_args.validation_file, "test": data_args.test_file, "validation_mismatched": data_args.validation_mismatched_file, "test_mismatched": data_args.test_mismatched_file}
->>>>>>> c0f8c5db
 
         # Get the test dataset: you can provide your own CSV/JSON test file (see below)
         # when you use `do_predict` without specifying a GLUE benchmark task.
