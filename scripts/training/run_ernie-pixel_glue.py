--- conflicted
+++ resolved
@@ -815,10 +815,7 @@
 from base64 import b64decode
 import copy
 from io import BytesIO
-<<<<<<< HEAD
-=======
 import io
->>>>>>> 9aa764d2
 import logging
 import os
 import random
@@ -1206,28 +1203,9 @@
 
         
         def image_preprocess_fn(examples):
-<<<<<<< HEAD
-            # import time
-            # start_time = time.time()
-            if sentence2_key:
-                encodings = [
-                    processor(text=(format_fn(a), format_fn(b)))
-                    for a, b in zip(examples[sentence1_key], examples[sentence2_key])
-                ]
-            else:
-                encodings = [processor(text=format_fn(a)) for a in examples[sentence1_key]]
-
-            examples["pixel_values"] = [transforms(Image.fromarray(e.pixel_values)) for e in encodings]
-            
-            examples["attention_mask"] = [
-                get_attention_mask(e.num_text_patches, seq_length=data_args.max_seq_length) for e in encodings
-            ]
-            # print(f"@@@ pixel data process time cost={time.time() - start_time}")
-=======
             examples["pixel_values"] = [Image.open(io.BytesIO(b64decode(image))) for image in examples["image"]]
             examples["pixel_values"] = [transforms(image) for image in examples["pixel_values"]]
             examples["attention_mask"] = [get_attention_mask(num_patches, seq_length=data_args.max_seq_length) for num_patches in examples["num_patches"]]
->>>>>>> 9aa764d2
 
             examples.pop("image")
             return examples
@@ -1491,108 +1469,6 @@
             train_dataset = train_dataset.select(range(data_args.max_train_samples))
         if modality == Modality.IMAGE:
             train_dataset.features["pixel_values"] = datasets.Image()
-<<<<<<< HEAD
-        # train_dataset.set_transform(preprocess_fn)
-        if modality == Modality.TEXT:
-            train_dataset.set_transform(preprocess_fn)
-        else:
-            train_dataset = train_dataset.map(image_preprocess_fn, load_from_cache_file=False, fn_kwargs={'data_args': data_args, 'processor': processor, 'sentence_keys': (sentence1_key, sentence2_key)})
-            train_dataset.set_format("pt", columns=["pixel_values", "attention_mask"], output_all_columns=True)
-            # pass
-
-        # ================== preprocess data and store in memory =====================
-        
-        ### Online
-        # train_dataset = train_dataset.map(image_preprocess_fn, batched=True, batch_size=1, fn_kwargs={'data_args': data_args, 'processor': processor, 'sentence_keys': (sentence1_key, sentence2_key)})
-        # train_dataset.set_transform(preprocess_fn)
-        # pixel_values_list = []
-        # attention_mask_list = []
-        # ### Modality.IMAGE
-        # from tqdm import tqdm
-        # lenth = len(train_dataset)
-        # for i in tqdm(range(lenth)):
-        #     data = train_dataset[i]
-        #     # print(data)
-        #     pixel_values = data["pixel_values"]
-        #     attention_mask = data["attention_mask"]
-            
-        #     pixel_values_list.append(pixel_values)
-        #     attention_mask_list.append(attention_mask)
-        
-        
-        # train_dataset.add_column("pixel_values", pixel_values_list)
-        # train_dataset.add_column("attention_mask", attention_mask_list)
-        # exit(0)
-
-        ### Offline
-        ### Modality.IMAGE
-        ##### 单进程
-        # from tqdm import tqdm
-        # import json
-        # from torchvision.transforms import ToPILImage, ToTensor
-        # from PIL import Image
-        # from base64 import b64encode, b64decode
-
-        # preprocessed_data = []
-        # lenth = len(train_dataset)
-
-        # for i in tqdm(range(lenth)):
-        #     data = train_dataset[i]
-        #     # print(data)
-        #     pixel_values = data["pixel_values"]
-
-
-        #     to_pil = ToPILImage()
-        #     image = to_pil(pixel_values)
-            
-        #     # image = pixel_values
-        #     with BytesIO() as image_stream:
-        #         image.save(image_stream, format='PNG')
-        #         base64_encoded = b64encode(image_stream.getvalue()).decode('utf-8')
-        #     data['image'] = base64_encoded
-
-        #     # ### debug decoded
-        #     # to_tensor = ToTensor()
-        #     # decoded_image = Image.open(BytesIO(b64decode(data["image"])))
-        #     # decoded_pixel_values = to_tensor(decoded_image)
-
-
-        #     data.pop('pixel_values')
-
-        #     data['attention_mask'] = data['attention_mask'].tolist()
-        #     preprocessed_data.append(data)
-
-        ##### 多线程
-        # from concurrent.futures import ThreadPoolExecutor
-        # from tqdm import tqdm
-        # import json
-        # from torchvision.transforms import ToPILImage, ToTensor
-        # from PIL import Image
-        # from base64 import b64encode, b64decode
-        # from io import BytesIO
-
-        # def process_data(i):
-        #     data = train_dataset[i]
-        #     pixel_values = data["pixel_values"]
-
-        #     to_pil = ToPILImage()
-        #     image = to_pil(pixel_values)
-            
-        #     with BytesIO() as image_stream:
-        #         image.save(image_stream, format='PNG')
-        #         base64_encoded = b64encode(image_stream.getvalue()).decode('utf-8')
-        #     data['image'] = base64_encoded
-        #     data.pop('pixel_values')
-        #     data['attention_mask'] = data['attention_mask'].tolist()
-
-        #     return data
-        # with ThreadPoolExecutor(max_workers=32) as executor:
-        #     preprocessed_data = list(tqdm(executor.map(process_data, range(len(train_dataset))), total=len(train_dataset)))
-
-        # preprocessd_data_json = json.dumps(preprocessed_data, ensure_ascii=False)
-        # exit(0)
-        # ============================================================================
-=======
         train_dataset.set_transform(preprocess_fn)
         # if modality == Modality.IMAGE:
         #     train_dataset = train_dataset.map(
@@ -1611,8 +1487,6 @@
         #                 load_from_cache_file=False,
         #                 desc="Running text preprocess on dataset",
         #             )
->>>>>>> 9aa764d2
-
 
     if training_args.do_eval:
         if "validation" not in raw_datasets and "validation_matched" not in raw_datasets:
@@ -1623,15 +1497,6 @@
         if modality == Modality.IMAGE:
             eval_dataset.features["pixel_values"] = datasets.Image()
         eval_examples = copy.deepcopy(eval_dataset)
-<<<<<<< HEAD
-        # eval_dataset.set_transform(preprocess_fn)
-        # ======= Debug =============
-        if modality == Modality.TEXT:
-            eval_dataset.set_transform(preprocess_fn)
-        else:
-            eval_dataset = eval_dataset.map(image_preprocess_fn, fn_kwargs={'data_args': data_args, 'processor': processor, 'sentence_keys': (sentence1_key, sentence2_key)})
-            eval_dataset.set_format("pt", columns=["pixel_values", "attention_mask"], output_all_columns=True)
-=======
         eval_dataset.set_transform(preprocess_fn)
         # ======= Debug =============
         # if modality == Modality.TEXT:
@@ -1639,7 +1504,6 @@
         # else:
         #     eval_dataset = eval_dataset.map(image_preprocess_fn, fn_kwargs={'data_args': data_args, 'processor': processor, 'sentence_keys': (sentence1_key, sentence2_key)})
         #     eval_dataset.set_format("pt", columns=["pixel_values", "attention_mask"], output_all_columns=True)
->>>>>>> 9aa764d2
 
     if training_args.do_predict or data_args.task_name is not None or data_args.test_file is not None:
         if "test" not in raw_datasets and "test_matched" not in raw_datasets:
@@ -1649,15 +1513,6 @@
             predict_dataset = predict_dataset.select(range(data_args.max_predict_samples))
         if modality == Modality.IMAGE:
             predict_dataset.features["pixel_values"] = datasets.Image()
-<<<<<<< HEAD
-        # predict_dataset.set_transform(preprocess_fn)
-        # ======= Debug =============
-        if modality == Modality.TEXT:
-            predict_dataset.set_transform(preprocess_fn)
-        else:
-            predict_dataset = predict_dataset.map(image_preprocess_fn, fn_kwargs={'data_args': data_args, 'processor': processor, 'sentence_keys': (sentence1_key, sentence2_key)})
-            predict_dataset.set_format("pt", columns=["pixel_values", "attention_mask"], output_all_columns=True)
-=======
         predict_dataset.set_transform(preprocess_fn)
         # ======= Debug =============
         # if modality == Modality.TEXT:
@@ -1665,7 +1520,6 @@
         # else:
         #     predict_dataset = predict_dataset.map(image_preprocess_fn, fn_kwargs={'data_args': data_args, 'processor': processor, 'sentence_keys': (sentence1_key, sentence2_key)})
         #     predict_dataset.set_format("pt", columns=["pixel_values", "attention_mask"], output_all_columns=True)
->>>>>>> 9aa764d2
 
     # Log a few random samples from the training set:
     # if training_args.do_train:
