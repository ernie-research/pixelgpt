#!/bin/bash

set -e

export PYTHONPATH=$PYTHONPATH:src/

# Note on GLUE: 
# We found that for some of the tasks (e.g. MNLI), PIXEL can get stuck in a bad local optimum
# A clear indicator of this is when the training loss is not decreasing substantially within the first 1k-3k steps
# If this happens, you can tweak the learning rate slightly, increase the batch size,
# change rendering backends, or often even just the random seed
# We are still trying to find the optimal training recipe for PIXEL on these tasks,
# the recipes used in the paper may not be the best ones out there

# =====================Settings========================
NUM_NODE=8
MASTER_POART=23450

MODALITY="image"

TASK="xnli"
MODEL=$1 # also works with "bert-base-cased", "roberta-base", etc.
RENDERING_BACKEND="pygame"  # Consider trying out both "pygame" and "pangocairo" to see which one works best
SEQ_LEN=256
BSZ=8
GRAD_ACCUM=None  # We found that higher batch sizes can sometimes make training more stable
LR=None
SEED=42
MAX_STEPS=None

WARMUP_STEPS=100
EVAL_STEPS=500
SAVE_STEPS=500

# early stopping
IS_EARLY_STOPPING=True
METRIC_FOR_BEST_MODEL="eval_accuracy"
EARLY_STOPPING_PATIENCE=8
GREATER_IS_BETTER=True


# === DEBUG ===
# RUN_NAME=test_preprocess-on-the-fly
# =============


for LR in 1e-5 3e-5 5e-5 1e-4
do
    for GRAD_ACCUM in 4 8
    do
        for MAX_STEPS in 15000
            do  
                RUN_NAME="experiment/cross_lingual/xnli/train_all/ernie-pixel-only/${TASK}-$(basename ${MODEL})/${TASK}-$(basename ${MODEL})-${RENDERING_BACKEND}-${MODALITY}-${SEQ_LEN}-${BSZ}-${GRAD_ACCUM}-${NUM_NODE}-${LR}-${MAX_STEPS}-${SEED}"

                python -m torch.distributed.launch --nproc_per_node=${NUM_NODE} --master_port=${MASTER_POART} scripts/training//run_ernie_xnli_translate_train_all.py \
                --model_name_or_path=${MODEL} \
                --model_type=ernie-pixel \
                --processor_name=renderers/noto_renderer \
                --modality=${MODALITY} \
                --task_name=${TASK} \
                --load_from_file=True \
                --data_file_dir=data/xnli \
                --rendering_backend=${RENDERING_BACKEND} \
                --remove_unused_columns=False \
                --max_steps=${MAX_STEPS} \
                --do_train \
                --do_eval \
                --do_predict \
                --max_seq_length=${SEQ_LEN} \
                --warmup_steps=${WARMUP_STEPS} \
                --per_device_train_batch_size=${BSZ} \
                --per_device_eval_batch_size=8 \
                --gradient_accumulation_steps=${GRAD_ACCUM} \
                --learning_rate=${LR} \
                --run_name=${RUN_NAME} \
                --output_dir=${RUN_NAME} \
                --overwrite_output_dir \
                --overwrite_cache \
                --logging_strategy=steps \
                --logging_steps=1 \
                --evaluation_strategy=steps \
                --eval_steps=${EVAL_STEPS} \
                --save_strategy=steps \
                --save_steps=${SAVE_STEPS} \
                --save_total_limit=1 \
                --metric_for_best_model=${METRIC_FOR_BEST_MODEL} \
                --report_to=tensorboard \
                --log_predictions \
                --early_stopping=${IS_EARLY_STOPPING} \
                --early_stopping_patience=${EARLY_STOPPING_PATIENCE} \
                --greater_is_better=${GREATER_IS_BETTER} \
                --load_best_model_at_end=True \
                --seed=${SEED} \
<<<<<<< HEAD
                --fp16
=======
                --bf16
>>>>>>> b2ceac0b

                # 格式化结果
                python src/utils/format_result_xnli.py $RUN_NAME
            done
    done
done<|MERGE_RESOLUTION|>--- conflicted
+++ resolved
@@ -91,11 +91,7 @@
                 --greater_is_better=${GREATER_IS_BETTER} \
                 --load_best_model_at_end=True \
                 --seed=${SEED} \
-<<<<<<< HEAD
-                --fp16
-=======
                 --bf16
->>>>>>> b2ceac0b
 
                 # 格式化结果
                 python src/utils/format_result_xnli.py $RUN_NAME
