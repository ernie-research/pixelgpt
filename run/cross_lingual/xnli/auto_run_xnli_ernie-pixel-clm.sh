--- conflicted
+++ resolved
@@ -5,11 +5,7 @@
 export PYTHONPATH=$PYTHONPATH:src/
 
 # ==== 设置ckpt step ====
-<<<<<<< HEAD
-step=4000 # 指定你的ckpt步数
-=======
 step=9625 # 指定你的ckpt步数
->>>>>>> 7868c571
 PT_TYPE=ernie-pixel-clm # 指定你的预训练类型
 # =======================
 
