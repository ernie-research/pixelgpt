#!/bin/bash

set -e

export PYTHONPATH=$PYTHONPATH:src/

export CUDA_VISIBLE_DEVICES=4,5,6,7

# Note on GLUE: 
# We found that for some of the tasks (e.g. MNLI), PIXEL can get stuck in a bad local optimum
# A clear indicator of this is when the training loss is not decreasing substantially within the first 1k-3k steps
# If this happens, you can tweak the learning rate slightly, increase the batch size,
# change rendering backends, or often even just the random seed
# We are still trying to find the optimal training recipe for PIXEL on these tasks,
# the recipes used in the paper may not be the best ones out there

# =====================Settings========================
NUM_NODE=4
MASTER_POART=23456

MODALITY="image"

TASK="cola"
MODEL="pretrained_models/ernie-pixel-mono/checkpoint-13750/" # also works with "bert-base-cased", "roberta-base", etc.
RENDERING_BACKEND="pygame"  # Consider trying out both "pygame" and "pangocairo" to see which one works best
SEQ_LEN=768
BSZ=8
GRAD_ACCUM=None  # We found that higher batch sizes can sometimes make training more stable
LR=None
SEED=42
MAX_STEPS=None

WARMUP_STEPS=10
EVAL_STEPS=50
SAVE_STEPS=50

# early stopping
IS_EARLY_STOPPING=True
METRIC_FOR_BEST_MODEL="eval_matthews_correlation"
EARLY_STOPPING_PATIENCE=8
GREATER_IS_BETTER=True


# === DEBUG ===
# RUN_NAME=test_preprocess-on-the-fly
# =============

<<<<<<< HEAD
# for LR in 5e-6 1e-5 3e-5 5e-5 1e-4
for LR in 5e-6 1e-4
=======
for LR in 5e-6 1e-5 5e-5 1e-4
>>>>>>> 8c5d74d4
do
    for GRAD_ACCUM in 1 2 4 8
    do
        for MAX_STEPS in 2000
            do
                RUN_NAME="ernie-pixel-clm-${TASK}-$(basename ${MODEL})-${RENDERING_BACKEND}-${MODALITY}-${SEQ_LEN}-${BSZ}-${GRAD_ACCUM}-${NUM_NODE}-${LR}-${MAX_STEPS}-${SEED}"

                python -m torch.distributed.launch --nproc_per_node=${NUM_NODE} --master_port=${MASTER_POART} scripts/training/run_ernie-pixel_glue.py \
                --model_name_or_path=${MODEL} \
                --model_type=ernie-pixel \
                --processor_name=renderers/noto_renderer \
                --modality=${MODALITY} \
                --task_name=${TASK} \
                --load_from_file=True \
                --train_file=/root/paddlejob/workspace/env_run/liuqingyi01/pixel_data/${TASK}-train/part-00000.gz \
                --validation_file=/root/paddlejob/workspace/env_run/liuqingyi01/pixel_data/${TASK}-validation/part-00000.gz \
                --test_file=/root/paddlejob/workspace/env_run/liuqingyi01/pixel_data/${TASK}-test/part-00000.gz \
                --rendering_backend=${RENDERING_BACKEND} \
                --remove_unused_columns=False \
                --max_steps=${MAX_STEPS} \
                --do_train \
                --do_eval \
                --do_predict \
                --max_seq_length=${SEQ_LEN} \
                --early_stopping=False \
                --warmup_steps=${WARMUP_STEPS} \
                --per_device_train_batch_size=${BSZ} \
                --gradient_accumulation_steps=${GRAD_ACCUM} \
                --learning_rate=${LR} \
                --run_name=${RUN_NAME} \
                --output_dir=${RUN_NAME} \
                --overwrite_output_dir \
                --overwrite_cache \
                --logging_strategy=steps \
                --logging_steps=1 \
                --evaluation_strategy=steps \
                --eval_steps=${EVAL_STEPS} \
                --save_strategy=steps \
                --save_steps=${SAVE_STEPS} \
                --save_total_limit=1 \
                --report_to=tensorboard \
                --log_predictions \
                --metric_for_best_model=${METRIC_FOR_BEST_MODEL} \
                --early_stopping=${IS_EARLY_STOPPING} \
                --early_stopping_patience=${EARLY_STOPPING_PATIENCE} \
                --greater_is_better=${GREATER_IS_BETTER} \
                --load_best_model_at_end=True \
                --bf16 \
                --seed=${SEED}
            done
    done
done<|MERGE_RESOLUTION|>--- conflicted
+++ resolved
@@ -45,12 +45,8 @@
 # RUN_NAME=test_preprocess-on-the-fly
 # =============
 
-<<<<<<< HEAD
 # for LR in 5e-6 1e-5 3e-5 5e-5 1e-4
-for LR in 5e-6 1e-4
-=======
 for LR in 5e-6 1e-5 5e-5 1e-4
->>>>>>> 8c5d74d4
 do
     for GRAD_ACCUM in 1 2 4 8
     do
