--- conflicted
+++ resolved
@@ -21,11 +21,7 @@
 MODALITY="image"
 
 TASK="qqp"
-<<<<<<< HEAD
-MODEL="pretrained_models/ernie-pixel-only/checkpoint-2500" # also works with "bert-base-cased", "roberta-base", etc.
-=======
 MODEL=$1 # also works with "bert-base-cased", "roberta-base", etc.
->>>>>>> b095ff14
 RENDERING_BACKEND="pygame"  # Consider trying out both "pygame" and "pangocairo" to see which one works best
 SEQ_LEN=768
 BSZ=8
