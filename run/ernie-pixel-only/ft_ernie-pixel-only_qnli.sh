#!/bin/bash

set -e

export PYTHONPATH=$PYTHONPATH:src/

# Note on GLUE: 
# We found that for some of the tasks (e.g. MNLI), PIXEL can get stuck in a bad local optimum
# A clear indicator of this is when the training loss is not decreasing substantially within the first 1k-3k steps
# If this happens, you can tweak the learning rate slightly, increase the batch size,
# change rendering backends, or often even just the random seed
# We are still trying to find the optimal training recipe for PIXEL on these tasks,
# the recipes used in the paper may not be the best ones out there

# Settings
NUM_NODE=8
MASTER_POART=23453

TASK="qnli"
<<<<<<< HEAD
MODEL="pretrained_models/ernie-pixel-only/checkpoint-12500" # also works with "bert-base-cased", "roberta-base", etc.
=======
MODEL=$1 # also works with "bert-base-cased", "roberta-base", etc.
>>>>>>> b095ff14
RENDERING_BACKEND="pygame"  # Consider trying out both "pygame" and "pangocairo" to see which one works best
SEQ_LEN=768
BSZ=8
GRAD_ACCUM=None  # We found that higher batch sizes can sometimes make training more stable
LR=None
SEED=42
MAX_STEPS=None

WARMUP_STEPS=100
EVAL_STEPS=250
SAVE_STEPS=250

# early stopping
METRIC_FOR_BEST_MODEL="eval_accuracy"
EARLY_STOPPING_PATIENCE=8
GREATER_IS_BETTER=True




# === DEBUG ===
# RUN_NAME=test_preprocess-on-the-fly
# =============

# for LR in 1e-5 3e-5 5e-5
for LR in 5e-5
do
    for GRAD_ACCUM in 1
    do
        for MAX_STEPS in 8000
            do
                RUN_NAME="ernie-pixel-only/${TASK}-$(basename ${MODEL})-${RENDERING_BACKEND}-${MODALITY}-${SEQ_LEN}-${BSZ}-${GRAD_ACCUM}-${NUM_NODE}-${LR}-${MAX_STEPS}-${SEED}"

                python -m torch.distributed.launch --nproc_per_node=8 scripts/training/run_ernie-pixel_glue.py \
                --model_name_or_path=${MODEL} \
                --model_type=ernie-pixel \
                --processor_name=renderers/noto_renderer \
                --task_name=${TASK} \
                --load_from_file=True \
                --train_file=/root/paddlejob/workspace/env_run/liuqingyi01/pixel_data/${TASK}-train/part-00000.gz \
                --validation_file=/root/paddlejob/workspace/env_run/liuqingyi01/pixel_data/${TASK}-validation/part-00000.gz \
                --test_file=/root/paddlejob/workspace/env_run/liuqingyi01/pixel_data/${TASK}-test/part-00000.gz \
                --rendering_backend=${RENDERING_BACKEND} \
                --remove_unused_columns=False \
                --max_steps=${MAX_STEPS} \
                --do_train \
                --do_eval \
                --do_predict \
                --max_seq_length=${SEQ_LEN} \
                --warmup_steps=${WARMUP_STEPS} \
                --per_device_train_batch_size=${BSZ} \
                --gradient_accumulation_steps=${GRAD_ACCUM} \
                --learning_rate=${LR} \
                --run_name=${RUN_NAME} \
                --output_dir=${RUN_NAME} \
                --overwrite_output_dir \
                --overwrite_cache \
                --logging_strategy=steps \
                --logging_steps=1 \
                --evaluation_strategy=steps \
                --eval_steps=${EVAL_STEPS} \
                --save_strategy=steps \
                --save_steps=${SAVE_STEPS} \
                --save_total_limit=1 \
                --report_to=tensorboard \
                --log_predictions \
                --load_best_model_at_end=True \
                --early_stopping=True \
                --early_stopping_patience=${EARLY_STOPPING_PATIENCE} \
                --greater_is_better=${GREATER_IS_BETTER} \
                --metric_for_best_model=${METRIC_FOR_BEST_MODEL} \
                --seed=${SEED}
            done
    done
done<|MERGE_RESOLUTION|>--- conflicted
+++ resolved
@@ -17,11 +17,7 @@
 MASTER_POART=23453
 
 TASK="qnli"
-<<<<<<< HEAD
-MODEL="pretrained_models/ernie-pixel-only/checkpoint-12500" # also works with "bert-base-cased", "roberta-base", etc.
-=======
 MODEL=$1 # also works with "bert-base-cased", "roberta-base", etc.
->>>>>>> b095ff14
 RENDERING_BACKEND="pygame"  # Consider trying out both "pygame" and "pangocairo" to see which one works best
 SEQ_LEN=768
 BSZ=8
