#!/bin/bash

set -e

export PYTHONPATH=$PYTHONPATH:src/

# Note on GLUE: 
# We found that for some of the tasks (e.g. MNLI), PIXEL can get stuck in a bad local optimum
# A clear indicator of this is when the training loss is not decreasing substantially within the first 1k-3k steps
# If this happens, you can tweak the learning rate slightly, increase the batch size,
# change rendering backends, or often even just the random seed
# We are still trying to find the optimal training recipe for PIXEL on these tasks,
# the recipes used in the paper may not be the best ones out there

# Settings
NUM_NODE=8
MASTER_POART=23451

TASK="mnli"
MODEL=$1 # also works with "bert-base-cased", "roberta-base", etc.
RENDERING_BACKEND="pygame"  # Consider trying out both "pygame" and "pangocairo" to see which one works best
SEQ_LEN=768
BSZ=8
GRAD_ACCUM=None  # We found that higher batch sizes can sometimes make training more stable
LR=None
SEED=42
MAX_STEPS=None

WARMUP_STEPS=100
EVAL_STEPS=500
SAVE_STEPS=500

# early stopping
IS_EARLY_STOPPING=True
METRIC_FOR_BEST_MODEL="eval_accuracy"
EARLY_STOPPING_PATIENCE=8
GREATER_IS_BETTER=True

# === DEBUG ===
# RUN_NAME=test_preprocess-on-the-fly
# =============

for LR in 5e-5
do
    for GRAD_ACCUM in 1
    do
        for MAX_STEPS in 15000
            do
                RUN_NAME="ernie-pixel-only/${TASK}-$(basename ${MODEL})-${RENDERING_BACKEND}-${MODALITY}-${SEQ_LEN}-${BSZ}-${GRAD_ACCUM}-${NUM_NODE}-${LR}-${MAX_STEPS}-${SEED}"

                python -m torch.distributed.launch --nproc_per_node=8 scripts/training/run_ernie-pixel_glue.py \
                --model_name_or_path=${MODEL} \
                --model_type=ernie-pixel \
                --processor_name=renderers/noto_renderer \
                --task_name=${TASK} \
                --load_from_file=True \
                --train_file=/root/paddlejob/workspace/env_run/liuqingyi01/pixel_data/mnli-train/part-00000.gz \
                --validation_file=/root/paddlejob/workspace/env_run/liuqingyi01/pixel_data/mnli-validation_mismatched/part-00000.gz \
                --test_file=/root/paddlejob/workspace/env_run/liuqingyi01/pixel_data/mnli-test_mismatched/part-00000.gz \
                --validation_matched_file=/root/paddlejob/workspace/env_run/liuqingyi01/pixel_data/mnli-validation_matched/part-00000.gz \
                --test_matched_file=/root/paddlejob/workspace/env_run/liuqingyi01/pixel_data/mnli-test_matched/part-00000.gz \
                --rendering_backend=${RENDERING_BACKEND} \
                --remove_unused_columns=False \
                --max_steps=${MAX_STEPS} \
                --do_train \
                --do_eval \
                --do_predict \
                --max_seq_length=${SEQ_LEN} \
                --warmup_steps=${WARMUP_STEPS} \
                --per_device_train_batch_size=${BSZ} \
                --gradient_accumulation_steps=${GRAD_ACCUM} \
                --learning_rate=${LR} \
                --run_name=${RUN_NAME} \
                --output_dir=${RUN_NAME} \
                --overwrite_output_dir \
                --overwrite_cache \
                --logging_strategy=steps \
                --logging_steps=1 \
                --evaluation_strategy=steps \
                --eval_steps=${EVAL_STEPS} \
                --save_strategy=steps \
                --save_steps=${SAVE_STEPS} \
                --save_total_limit=1 \
                --report_to=tensorboard \
                --log_predictions \
                --bf16 \
<<<<<<< HEAD
=======
                --metric_for_best_model=${METRIC_FOR_BEST_MODEL} \
                --early_stopping=${IS_EARLY_STOPPING} \
                --early_stopping_patience=${EARLY_STOPPING_PATIENCE} \
                --greater_is_better=${GREATER_IS_BETTER} \
>>>>>>> a81c58d4
                --load_best_model_at_end=True \
                --seed=${SEED}
            done
    done
done


<|MERGE_RESOLUTION|>--- conflicted
+++ resolved
@@ -84,13 +84,10 @@
                 --report_to=tensorboard \
                 --log_predictions \
                 --bf16 \
-<<<<<<< HEAD
-=======
                 --metric_for_best_model=${METRIC_FOR_BEST_MODEL} \
                 --early_stopping=${IS_EARLY_STOPPING} \
                 --early_stopping_patience=${EARLY_STOPPING_PATIENCE} \
                 --greater_is_better=${GREATER_IS_BETTER} \
->>>>>>> a81c58d4
                 --load_best_model_at_end=True \
                 --seed=${SEED}
             done
