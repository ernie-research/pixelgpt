--- conflicted
+++ resolved
@@ -17,11 +17,7 @@
 MASTER_POART=23456
 
 TASK="sst2"
-<<<<<<< HEAD
-MODEL="pretrained_models/ernie-pixel-only/checkpoint-5000/" # also works with "bert-base-cased", "roberta-base", etc.
-=======
 MODEL=$1 # also works with "bert-base-cased", "roberta-base", etc.
->>>>>>> b095ff14
 RENDERING_BACKEND="pygame"  # Consider trying out both "pygame" and "pangocairo" to see which one works best
 SEQ_LEN=768
 BSZ=4
@@ -35,6 +31,7 @@
 SAVE_STEPS=250
 
 # early stopping
+IS_EARLY_STOPPING=True
 METRIC_FOR_BEST_MODEL="eval_accuracy"
 EARLY_STOPPING_PATIENCE=8
 GREATER_IS_BETTER=True
@@ -88,10 +85,10 @@
                 --report_to=tensorboard \
                 --log_predictions \
                 --load_best_model_at_end=True \
-                --early_stopping=True \
+                --metric_for_best_model=${METRIC_FOR_BEST_MODEL} \
+                --early_stopping=${IS_EARLY_STOPPING} \
                 --early_stopping_patience=${EARLY_STOPPING_PATIENCE} \
                 --greater_is_better=${GREATER_IS_BETTER} \
-                --metric_for_best_model=${METRIC_FOR_BEST_MODEL} \
                 --seed=${SEED}
             done
     done
