--- conflicted
+++ resolved
@@ -21,11 +21,7 @@
 MODALITY="text"
 
 TASK="qqp"
-<<<<<<< HEAD
-MODEL="pretrained_models/ernie-clm-base/checkpoint-27500/" # also works with "bert-base-cased", "roberta-base", etc.
-=======
-MODEL="pretrained_models/ernie-clm-base/checkpoint-25000/" # also works with "bert-base-cased", "roberta-base", etc.
->>>>>>> 297f37ce
+MODEL="pretrained_models/ernie-clm-base/checkpoint-5000/" # also works with "bert-base-cased", "roberta-base", etc.
 RENDERING_BACKEND="pygame"  # Consider trying out both "pygame" and "pangocairo" to see which one works best
 SEQ_LEN=768
 BSZ=8
@@ -95,7 +91,7 @@
                 --early_stopping_patience=${EARLY_STOPPING_PATIENCE} \
                 --greater_is_better=${GREATER_IS_BETTER} \
                 --load_best_model_at_end=True \
-                --fp16 \
+                --bf16 \
                 --seed=${SEED}
             done
     done
